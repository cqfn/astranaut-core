/*
 * The MIT License (MIT)
 *
 * Copyright (c) 2024 Ivan Kniazkov
 *
 * Permission is hereby granted, free of charge, to any person obtaining a copy
 * of this software and associated documentation files (the "Software"), to deal
 * in the Software without restriction, including without limitation the rights
 * to use, copy, modify, merge, publish, distribute, sublicense, and/or sell
 * copies of the Software, and to permit persons to whom the Software is
 * furnished to do so, subject to the following conditions:
 *
 * The above copyright notice and this permission notice shall be included
 * in all copies or substantial portions of the Software.
 *
 * THE SOFTWARE IS PROVIDED "AS IS", WITHOUT WARRANTY OF ANY KIND, EXPRESS OR
 * IMPLIED, INCLUDING BUT NOT LIMITED TO THE WARRANTIES OF MERCHANTABILITY,
 * FITNESS FOR A PARTICULAR PURPOSE AND NON-INFRINGEMENT. IN NO EVENT SHALL THE
 * AUTHORS OR COPYRIGHT HOLDERS BE LIABLE FOR ANY CLAIM, DAMAGES OR OTHER
 * LIABILITY, WHETHER IN AN ACTION OF CONTRACT, TORT OR OTHERWISE, ARISING FROM,
 * OUT OF OR IN CONNECTION WITH THE SOFTWARE OR THE USE OR OTHER DEALINGS IN THE
 * SOFTWARE.
 */
package org.cqfn.astranaut.core.base;

import java.util.Iterator;
import java.util.NoSuchElementException;
import org.cqfn.astranaut.core.example.LittleTrees;
import org.junit.jupiter.api.Assertions;
import org.junit.jupiter.api.Test;

/**
 * Tests covering base node, i.e. {@link Node} interface.
 *
 * @since 1.1.0
 */
class BaseNodeTest {
    /**
     * Testing {@link  Node#deepCompare(Node)} method.
     */
    @Test
    void testDeepCompareMethod() {
        final Node first = LittleTrees.createTreeWithDeleteAction();
        Assertions.assertTrue(first.deepCompare(first));
        final DifferenceNode second = LittleTrees.createTreeWithDeleteAction();
        Assertions.assertTrue(first.deepCompare(second));
        final boolean deleted = second.deleteNode(0);
        Assertions.assertTrue(deleted);
        Assertions.assertFalse(first.deepCompare(second));
    }

    /**
     * Testing {@link  Node#deepCompare(Node)} method.
     */
    @Test
    void testNodeIterator() {
<<<<<<< HEAD
        final Node root = DraftNode.create("A(B,C)");
        final Iterator<Node> iterator = root.iterator();
=======
        final Node root = DraftNode.createByDescription("A(B,C)");
        final Iterator<Node> iterator = root.getIteratorOverChildren();
>>>>>>> bad43ec7
        Assertions.assertTrue(iterator.hasNext());
        Assertions.assertEquals("B", iterator.next().getTypeName());
        Assertions.assertTrue(iterator.hasNext());
        Assertions.assertEquals("C", iterator.next().getTypeName());
        Assertions.assertFalse(iterator.hasNext());
        boolean oops = false;
        try {
            iterator.next();
        } catch (final NoSuchElementException ignored) {
            oops = true;
        }
        Assertions.assertTrue(oops);
    }
}<|MERGE_RESOLUTION|>--- conflicted
+++ resolved
@@ -54,13 +54,8 @@
      */
     @Test
     void testNodeIterator() {
-<<<<<<< HEAD
         final Node root = DraftNode.create("A(B,C)");
-        final Iterator<Node> iterator = root.iterator();
-=======
-        final Node root = DraftNode.createByDescription("A(B,C)");
         final Iterator<Node> iterator = root.getIteratorOverChildren();
->>>>>>> bad43ec7
         Assertions.assertTrue(iterator.hasNext());
         Assertions.assertEquals("B", iterator.next().getTypeName());
         Assertions.assertTrue(iterator.hasNext());
